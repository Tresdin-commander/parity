// Copyright 2015, 2016 Ethcore (UK) Ltd.
// This file is part of Parity.

// Parity is free software: you can redistribute it and/or modify
// it under the terms of the GNU General Public License as published by
// the Free Software Foundation, either version 3 of the License, or
// (at your option) any later version.

// Parity is distributed in the hope that it will be useful,
// but WITHOUT ANY WARRANTY; without even the implied warranty of
// MERCHANTABILITY or FITNESS FOR A PARTICULAR PURPOSE.  See the
// GNU General Public License for more details.

// You should have received a copy of the GNU General Public License
// along with Parity.  If not, see <http://www.gnu.org/licenses/>.

//! Snapshot and restoration commands.

use std::time::Duration;
use std::path::{Path, PathBuf};
use std::sync::Arc;

use ethcore_logger::{setup_log, Config as LogConfig};
use ethcore::snapshot::{Progress, RestorationStatus, SnapshotService as SS};
use ethcore::snapshot::io::{SnapshotReader, PackedReader, PackedWriter};
use ethcore::snapshot::service::Service as SnapshotService;
use ethcore::service::ClientService;
use ethcore::client::{Mode, DatabaseCompactionProfile, VMType};
use ethcore::miner::Miner;
use ethcore::ids::BlockID;

use cache::CacheConfig;
use params::{SpecType, Pruning, Switch, tracing_switch_to_bool, fatdb_switch_to_bool};
use helpers::{to_client_config, execute_upgrades};
use dir::Directories;
use user_defaults::UserDefaults;
use fdlimit;

use io::PanicHandler;

/// Kinds of snapshot commands.
#[derive(Debug, PartialEq, Clone, Copy)]
pub enum Kind {
	/// Take a snapshot.
	Take,
	/// Restore a snapshot.
	Restore
}

/// Command for snapshot creation or restoration.
#[derive(Debug, PartialEq)]
pub struct SnapshotCommand {
	pub cache_config: CacheConfig,
	pub dirs: Directories,
	pub spec: SpecType,
	pub pruning: Pruning,
	pub logger_config: LogConfig,
	pub mode: Mode,
	pub tracing: Switch,
	pub fat_db: Switch,
	pub compaction: DatabaseCompactionProfile,
	pub file_path: Option<String>,
	pub wal: bool,
	pub kind: Kind,
	pub block_at: BlockID,
}

// helper for reading chunks from arbitrary reader and feeding them into the
// service.
fn restore_using<R: SnapshotReader>(snapshot: Arc<SnapshotService>, reader: &R, recover: bool) -> Result<(), String> {
	let manifest = reader.manifest();

	info!("Restoring to block #{} (0x{:?})", manifest.block_number, manifest.block_hash);

	try!(snapshot.init_restore(manifest.clone(), recover).map_err(|e| {
		format!("Failed to begin restoration: {}", e)
	}));

	let (num_state, num_blocks) = (manifest.state_hashes.len(), manifest.block_hashes.len());

	let informant_handle = snapshot.clone();
	::std::thread::spawn(move || {
 		while let RestorationStatus::Ongoing { state_chunks_done, block_chunks_done } = informant_handle.status() {
 			info!("Processed {}/{} state chunks and {}/{} block chunks.",
 				state_chunks_done, num_state, block_chunks_done, num_blocks);
 			::std::thread::sleep(Duration::from_secs(5));
 		}
 	});

 	info!("Restoring state");
 	for &state_hash in &manifest.state_hashes {
 		if snapshot.status() == RestorationStatus::Failed {
 			return Err("Restoration failed".into());
 		}

 		let chunk = try!(reader.chunk(state_hash)
			.map_err(|e| format!("Encountered error while reading chunk {:?}: {}", state_hash, e)));
 		snapshot.feed_state_chunk(state_hash, &chunk);
 	}

	info!("Restoring blocks");
	for &block_hash in &manifest.block_hashes {
		if snapshot.status() == RestorationStatus::Failed {
			return Err("Restoration failed".into());
		}

 		let chunk = try!(reader.chunk(block_hash)
			.map_err(|e| format!("Encountered error while reading chunk {:?}: {}", block_hash, e)));
		snapshot.feed_block_chunk(block_hash, &chunk);
	}

	match snapshot.status() {
		RestorationStatus::Ongoing { .. } => Err("Snapshot file is incomplete and missing chunks.".into()),
		RestorationStatus::Failed => Err("Snapshot restoration failed.".into()),
		RestorationStatus::Inactive => {
			info!("Restoration complete.");
			Ok(())
		}
	}
}

impl SnapshotCommand {
	// shared portion of snapshot commands: start the client service
	fn start_service(self) -> Result<(ClientService, Arc<PanicHandler>), String> {
		// Setup panic handler
		let panic_handler = PanicHandler::new_in_arc();

		// load spec file
		let spec = try!(self.spec.spec());

		// load genesis hash
		let genesis_hash = spec.genesis_header().hash();

		// database paths
		let db_dirs = self.dirs.database(genesis_hash, spec.fork_name.clone());

		// user defaults path
		let user_defaults_path = db_dirs.user_defaults_path();

		// load user defaults
		let user_defaults = try!(UserDefaults::load(&user_defaults_path));

		fdlimit::raise_fd_limit();

		// select pruning algorithm
		let algorithm = self.pruning.to_algorithm(&user_defaults);

		// check if tracing is on
		let tracing = try!(tracing_switch_to_bool(self.tracing, &user_defaults));

		// check if fatdb is on
		let fat_db = try!(fatdb_switch_to_bool(self.fat_db, &user_defaults, algorithm));

		// Setup logging
		let _logger = setup_log(&self.logger_config);

<<<<<<< HEAD
		// prepare client_path
=======
		fdlimit::raise_fd_limit();

		// select pruning algorithm
		let algorithm = self.pruning.to_algorithm(&user_defaults);

		// prepare client and snapshot paths.
>>>>>>> 0675aa3e
		let client_path = db_dirs.client_path(algorithm);
		let snapshot_path = db_dirs.snapshot_path();

		// execute upgrades
		try!(execute_upgrades(&db_dirs, algorithm, self.compaction.compaction_profile()));

		// prepare client config
		let client_config = to_client_config(&self.cache_config, self.mode, tracing, fat_db, self.compaction, self.wal, VMType::default(), "".into(), algorithm);

		let service = try!(ClientService::start(
			client_config,
			&spec,
			&client_path,
			&snapshot_path,
			&self.dirs.ipc_path(),
			Arc::new(Miner::with_spec(&spec))
		).map_err(|e| format!("Client service error: {:?}", e)));

		Ok((service, panic_handler))
	}

	/// restore from a snapshot
	pub fn restore(self) -> Result<(), String> {
		let file = self.file_path.clone();
		let (service, _panic_handler) = try!(self.start_service());

		warn!("Snapshot restoration is experimental and the format may be subject to change.");
		warn!("On encountering an unexpected error, please ensure that you have a recent snapshot.");

		let snapshot = service.snapshot_service();

		if let Some(file) = file {
			info!("Attempting to restore from snapshot at '{}'", file);

			let reader = PackedReader::new(Path::new(&file))
				.map_err(|e| format!("Couldn't open snapshot file: {}", e))
				.and_then(|x| x.ok_or("Snapshot file has invalid format.".into()));

			let reader = try!(reader);
			try!(restore_using(snapshot, &reader, true));
		} else {
			info!("Attempting to restore from local snapshot.");

			// attempting restoration with recovery will lead to deadlock
			// as we currently hold a read lock on the service's reader.
			match *snapshot.reader() {
				Some(ref reader) => try!(restore_using(snapshot.clone(), reader, false)),
				None => return Err("No local snapshot found.".into()),
			}
		}

		Ok(())
	}

	/// Take a snapshot from the head of the chain.
	pub fn take_snapshot(self) -> Result<(), String> {
		let file_path = try!(self.file_path.clone().ok_or("No file path provided.".to_owned()));
		let file_path: PathBuf = file_path.into();
		let block_at = self.block_at;
		let (service, _panic_handler) = try!(self.start_service());

		warn!("Snapshots are currently experimental. File formats may be subject to change.");

		let writer = try!(PackedWriter::new(&file_path)
			.map_err(|e| format!("Failed to open snapshot writer: {}", e)));

		let progress = Arc::new(Progress::default());
		let p = progress.clone();
		let informant_handle = ::std::thread::spawn(move || {
			::std::thread::sleep(Duration::from_secs(5));

			let mut last_size = 0;
			while !p.done() {
				let cur_size = p.size();
				if cur_size != last_size {
					last_size = cur_size;
					info!("Snapshot: {} accounts {} blocks {} bytes", p.accounts(), p.blocks(), p.size());
				} else {
					info!("Snapshot: No progress since last update.");
				}

				::std::thread::sleep(Duration::from_secs(5));
			}
 		});

		if let Err(e) = service.client().take_snapshot(writer, block_at, &*progress) {
			let _ = ::std::fs::remove_file(&file_path);
			return Err(format!("Encountered fatal error while creating snapshot: {}", e));
		}

		info!("snapshot creation complete");

		assert!(progress.done());
		try!(informant_handle.join().map_err(|_| "failed to join logger thread"));

		Ok(())
	}
}

/// Execute this snapshot command.
pub fn execute(cmd: SnapshotCommand) -> Result<String, String> {
	match cmd.kind {
		Kind::Take => try!(cmd.take_snapshot()),
		Kind::Restore => try!(cmd.restore()),
	}

	Ok(String::new())
}<|MERGE_RESOLUTION|>--- conflicted
+++ resolved
@@ -154,16 +154,9 @@
 		// Setup logging
 		let _logger = setup_log(&self.logger_config);
 
-<<<<<<< HEAD
-		// prepare client_path
-=======
 		fdlimit::raise_fd_limit();
 
-		// select pruning algorithm
-		let algorithm = self.pruning.to_algorithm(&user_defaults);
-
 		// prepare client and snapshot paths.
->>>>>>> 0675aa3e
 		let client_path = db_dirs.client_path(algorithm);
 		let snapshot_path = db_dirs.snapshot_path();
 
