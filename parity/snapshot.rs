--- conflicted
+++ resolved
@@ -29,7 +29,7 @@
 use ethcore::ids::BlockID;
 
 use cache::CacheConfig;
-use params::{SpecType, Pruning, Switch, tracing_switch_to_bool};
+use params::{SpecType, Pruning, Switch, tracing_switch_to_bool, fatdb_switch_to_bool};
 use helpers::{to_client_config, execute_upgrades};
 use dir::Directories;
 use user_defaults::UserDefaults;
@@ -85,17 +85,20 @@
 		// load user defaults
 		let user_defaults = try!(UserDefaults::load(&user_defaults_path));
 
+		fdlimit::raise_fd_limit();
+
+		// select pruning algorithm
+		let algorithm = self.pruning.to_algorithm(&user_defaults);
+
 		// check if tracing is on
 		let tracing = try!(tracing_switch_to_bool(self.tracing, &user_defaults));
 
+		// check if fatdb is on
+		let fat_db = try!(fatdb_switch_to_bool(self.fat_db, &user_defaults, algorithm));
+
 		// Setup logging
 		let _logger = setup_log(&self.logger_config);
 
-		fdlimit::raise_fd_limit();
-
-		// select pruning algorithm
-		let algorithm = self.pruning.to_algorithm(&user_defaults);
-
 		// prepare client_path
 		let client_path = db_dirs.client_path(algorithm);
 
@@ -103,11 +106,7 @@
 		try!(execute_upgrades(&db_dirs, algorithm, self.compaction.compaction_profile()));
 
 		// prepare client config
-<<<<<<< HEAD
-		let client_config = to_client_config(&self.cache_config, &self.dirs, genesis_hash, self.mode, self.tracing, self.fat_db, self.pruning, self.compaction, self.wal, VMType::default(), "".into(), spec.fork_name.as_ref());
-=======
-		let client_config = to_client_config(&self.cache_config, self.mode, tracing, self.compaction, self.wal, VMType::default(), "".into(), algorithm);
->>>>>>> 0e788d60
+		let client_config = to_client_config(&self.cache_config, self.mode, tracing, fat_db, self.compaction, self.wal, VMType::default(), "".into(), algorithm);
 
 		let service = try!(ClientService::start(
 			client_config,
