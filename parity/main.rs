// Copyright 2015, 2016 Ethcore (UK) Ltd.
// This file is part of Parity.

// Parity is free software: you can redistribute it and/or modify
// it under the terms of the GNU General Public License as published by
// the Free Software Foundation, either version 3 of the License, or
// (at your option) any later version.

// Parity is distributed in the hope that it will be useful,
// but WITHOUT ANY WARRANTY; without even the implied warranty of
// MERCHANTABILITY or FITNESS FOR A PARTICULAR PURPOSE.  See the
// GNU General Public License for more details.

// You should have received a copy of the GNU General Public License
// along with Parity.  If not, see <http://www.gnu.org/licenses/>.

//! Ethcore client application.

#![warn(missing_docs)]
#![cfg_attr(feature="dev", feature(plugin))]
#![cfg_attr(feature="dev", plugin(clippy))]
#![cfg_attr(feature="dev", allow(useless_format))]
#![cfg_attr(feature="dev", allow(match_bool))]

extern crate docopt;
extern crate num_cpus;
extern crate rustc_serialize;
extern crate ethcore_devtools as devtools;
extern crate ethcore;
extern crate ethsync;
extern crate env_logger;
extern crate ethcore_logger;
extern crate ctrlc;
extern crate fdlimit;
extern crate time;
extern crate number_prefix;
extern crate rpassword;
extern crate semver;
extern crate ethcore_io as io;
extern crate ethcore_ipc as ipc;
extern crate ethcore_ipc_nano as nanoipc;
<<<<<<< HEAD
extern crate serde;
extern crate serde_json;
#[macro_use]
extern crate hyper; // for price_info.rs
=======
extern crate rlp;

>>>>>>> 59f18ab9
extern crate json_ipc_server as jsonipc;

extern crate ethcore_ipc_hypervisor as hypervisor;
extern crate ethcore_rpc;

extern crate ethcore_signer;
extern crate ansi_term;

extern crate regex;
extern crate isatty;

#[macro_use]
extern crate ethcore_util as util;
#[macro_use]
extern crate log as rlog;
#[macro_use]
extern crate hyper; // for price_info.rs
#[macro_use]
extern crate lazy_static;

#[cfg(feature="stratum")]
extern crate ethcore_stratum;

#[cfg(feature = "dapps")]
extern crate ethcore_dapps;

macro_rules! dependency {
	($dep_ty:ident, $url:expr) => {
		{
			let dep = boot::dependency::<$dep_ty<_>>($url)
				.unwrap_or_else(|e| panic!("Fatal: error connecting service ({:?})", e));
			dep.handshake()
				.unwrap_or_else(|e| panic!("Fatal: error in connected service ({:?})", e));
			dep
		}
	}
}

mod cache;
mod upgrade;
mod rpc;
mod dapps;
mod informant;
mod io_handler;
mod cli;
mod configuration;
mod migration;
mod signer;
mod rpc_apis;
mod url;
mod helpers;
mod params;
mod deprecated;
mod dir;
mod modules;
mod account;
mod blockchain;
mod presale;
mod run;
mod sync;
mod snapshot;
mod boot;
mod user_defaults;

#[cfg(feature="stratum")]
mod stratum;

use std::{process, env};
use cli::print_version;
use configuration::{Cmd, Configuration};
use deprecated::find_deprecated;

fn execute(command: Cmd) -> Result<String, String> {
	match command {
		Cmd::Run(run_cmd) => {
			try!(run::execute(run_cmd));
			Ok("".into())
		},
		Cmd::Version => Ok(print_version()),
		Cmd::Account(account_cmd) => account::execute(account_cmd),
		Cmd::ImportPresaleWallet(presale_cmd) => presale::execute(presale_cmd),
		Cmd::Blockchain(blockchain_cmd) => blockchain::execute(blockchain_cmd),
		Cmd::SignerToken(path) => signer::new_token(path),
		Cmd::Snapshot(snapshot_cmd) => snapshot::execute(snapshot_cmd),
	}
}

fn start() -> Result<String, String> {
	let conf = Configuration::parse(env::args()).unwrap_or_else(|e| e.exit());

	let deprecated = find_deprecated(&conf.args);
	for d in deprecated {
		println!("{}", d);
	}

	let cmd = try!(conf.into_command());
	execute(cmd)
}

#[cfg(feature="stratum")]
mod stratum_optional {
	pub fn probably_run() -> bool {
		// just redirect to the stratum::main()
		if ::std::env::args().nth(1).map_or(false, |arg| arg == "stratum") {
			super::stratum::main();
			true
		}
		else { false }
	}
}

#[cfg(not(feature="stratum"))]
mod stratum_optional {
	pub fn probably_run() -> bool {
		false
	}
}

fn main() {
	// just redirect to the sync::main()
	if std::env::args().nth(1).map_or(false, |arg| arg == "sync") {
		sync::main();
		return;
	}

	if stratum_optional::probably_run() { return; }

	match start() {
		Ok(result) => {
			println!("{}", result);
		},
		Err(err) => {
			println!("{}", err);
			process::exit(1);
		}
	}
}<|MERGE_RESOLUTION|>--- conflicted
+++ resolved
@@ -39,15 +39,10 @@
 extern crate ethcore_io as io;
 extern crate ethcore_ipc as ipc;
 extern crate ethcore_ipc_nano as nanoipc;
-<<<<<<< HEAD
 extern crate serde;
 extern crate serde_json;
-#[macro_use]
-extern crate hyper; // for price_info.rs
-=======
 extern crate rlp;
 
->>>>>>> 59f18ab9
 extern crate json_ipc_server as jsonipc;
 
 extern crate ethcore_ipc_hypervisor as hypervisor;
