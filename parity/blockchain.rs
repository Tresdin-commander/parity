--- conflicted
+++ resolved
@@ -30,14 +30,9 @@
 use ethcore::error::ImportError;
 use ethcore::miner::Miner;
 use cache::CacheConfig;
-<<<<<<< HEAD
-use informant::Informant;
 use params::{SpecType, Pruning, Switch, tracing_switch_to_bool};
-=======
 use informant::{Informant, MillisecondDuration};
 use io_handler::ImportIoHandler;
-use params::{SpecType, Pruning};
->>>>>>> abcdc817
 use helpers::{to_client_config, execute_upgrades};
 use dir::Directories;
 use user_defaults::UserDefaults;
@@ -148,14 +143,9 @@
 	// select pruning algorithm
 	let algorithm = cmd.pruning.to_algorithm(&user_defaults);
 
-<<<<<<< HEAD
-	// prepare client_path
+	// prepare client and snapshot paths.
 	let client_path = db_dirs.client_path(algorithm);
-=======
-	// prepare client and snapshot paths.
-	let client_path = cmd.dirs.client_path(genesis_hash, spec.fork_name.as_ref(), algorithm);
-	let snapshot_path = cmd.dirs.snapshot_path(genesis_hash, spec.fork_name.as_ref());
->>>>>>> abcdc817
+	let snapshot_path = db_dirs.snapshot_path();
 
 	// execute upgrades
 	try!(execute_upgrades(&db_dirs, algorithm, cmd.compaction.compaction_profile()));
@@ -246,15 +236,12 @@
 		}
 	}
 	client.flush_queue();
-<<<<<<< HEAD
 
 	// save user defaults
 	user_defaults.pruning = algorithm;
 	user_defaults.tracing = tracing;
 	try!(user_defaults.save(&user_defaults_path));
 
-	Ok("Import completed.".into())
-=======
 	let report = client.report();
 
 	let ms = timer.elapsed().as_milliseconds();
@@ -267,22 +254,19 @@
 		report.gas_processed / From::from(1_000_000),
 		(report.gas_processed / From::from(ms * 1000)).low_u64(),
 	).into())
->>>>>>> abcdc817
 }
 
 fn execute_export(cmd: ExportBlockchain) -> Result<String, String> {
 	// Setup panic handler
 	let panic_handler = PanicHandler::new_in_arc();
 
-<<<<<<< HEAD
 	// Setup logging
 	let _logger = setup_log(&cmd.logger_config);
 
 	// create dirs used by parity
 	try!(cmd.dirs.create_dirs());
-=======
+
 	let format = cmd.format.unwrap_or_default();
->>>>>>> abcdc817
 
 	// load spec file
 	let spec = try!(cmd.spec.spec());
@@ -302,21 +286,14 @@
 	// check if tracing is on
 	let tracing = try!(tracing_switch_to_bool(cmd.tracing, &user_defaults));
 
-	let format = cmd.format.unwrap_or_else(Default::default);
-
 	fdlimit::raise_fd_limit();
 
 	// select pruning algorithm
 	let algorithm = cmd.pruning.to_algorithm(&user_defaults);
 
-<<<<<<< HEAD
-	// prepare client_path
+	// prepare client and snapshot paths.
 	let client_path = db_dirs.client_path(algorithm);
-=======
-	// prepare client and snapshot paths.
-	let client_path = cmd.dirs.client_path(genesis_hash, spec.fork_name.as_ref(), algorithm);
-	let snapshot_path = cmd.dirs.snapshot_path(genesis_hash, spec.fork_name.as_ref());
->>>>>>> abcdc817
+	let snapshot_path = db_dirs.snapshot_path();
 
 	// execute upgrades
 	try!(execute_upgrades(&db_dirs, algorithm, cmd.compaction.compaction_profile()));
