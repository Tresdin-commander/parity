--- conflicted
+++ resolved
@@ -121,14 +121,9 @@
 	// select pruning algorithm
 	let algorithm = cmd.pruning.to_algorithm(&user_defaults);
 
-<<<<<<< HEAD
-	// prepare client_path
+	// prepare client and snapshot paths.
 	let client_path = db_dirs.client_path(algorithm);
-=======
-	// prepare client and snapshot paths.
-	let client_path = cmd.dirs.client_path(genesis_hash, fork_name.as_ref(), algorithm);
-	let snapshot_path = cmd.dirs.snapshot_path(genesis_hash, fork_name.as_ref());
->>>>>>> abcdc817
+	let snapshot_path = db_dirs.snapshot_path();
 
 	// execute upgrades
 	try!(execute_upgrades(&db_dirs, algorithm, cmd.compaction.compaction_profile()));
