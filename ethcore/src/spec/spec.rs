// Copyright 2015, 2016 Ethcore (UK) Ltd.
// This file is part of Parity.

// Parity is free software: you can redistribute it and/or modify
// it under the terms of the GNU General Public License as published by
// the Free Software Foundation, either version 3 of the License, or
// (at your option) any later version.

// Parity is distributed in the hope that it will be useful,
// but WITHOUT ANY WARRANTY; without even the implied warranty of
// MERCHANTABILITY or FITNESS FOR A PARTICULAR PURPOSE.  See the
// GNU General Public License for more details.

// You should have received a copy of the GNU General Public License
// along with Parity.  If not, see <http://www.gnu.org/licenses/>.

//! Parameters for a block chain.

use util::*;
use builtin::Builtin;
<<<<<<< HEAD
use engines::{Engine, NullEngine, InstantSeal, BasicAuthority, Tendermint};
=======
use engines::{Engine, NullEngine, InstantSeal, BasicAuthority, AuthorityRound};
>>>>>>> df1fbf50
use pod_state::*;
use account_db::*;
use header::{BlockNumber, Header};
use state_db::StateDB;
use super::genesis::Genesis;
use super::seal::Generic as GenericSeal;
use ethereum;
use ethjson;
use rlp::{Rlp, RlpStream, View, Stream};

/// Parameters common to all engines.
#[derive(Debug, PartialEq, Clone)]
#[cfg_attr(test, derive(Default))]
pub struct CommonParams {
	/// Account start nonce.
	pub account_start_nonce: U256,
	/// Maximum size of extra data.
	pub maximum_extra_data_size: usize,
	/// Network id.
	pub network_id: usize,
	/// Main subprotocol name.
	pub subprotocol_name: String,
	/// Minimum gas limit.
	pub min_gas_limit: U256,
	/// Fork block to check.
	pub fork_block: Option<(BlockNumber, H256)>,
}

impl From<ethjson::spec::Params> for CommonParams {
	fn from(p: ethjson::spec::Params) -> Self {
		CommonParams {
			account_start_nonce: p.account_start_nonce.into(),
			maximum_extra_data_size: p.maximum_extra_data_size.into(),
			network_id: p.network_id.into(),
			subprotocol_name: p.subprotocol_name.unwrap_or_else(|| "eth".to_owned()),
			min_gas_limit: p.min_gas_limit.into(),
			fork_block: if let (Some(n), Some(h)) = (p.fork_block, p.fork_hash) { Some((n.into(), h.into())) } else { None },
		}
	}
}

/// Parameters for a block chain; includes both those intrinsic to the design of the
/// chain and those to be interpreted by the active chain engine.
pub struct Spec {
	/// User friendly spec name
	pub name: String,
	/// What engine are we using for this?
	pub engine: Arc<Engine>,
	/// The fork identifier for this chain. Only needed to distinguish two chains sharing the same genesis.
	pub fork_name: Option<String>,

	/// Known nodes on the network in enode format.
	pub nodes: Vec<String>,

	/// Parameters common to all engines.
	pub params: CommonParams,

	/// The genesis block's parent hash field.
	pub parent_hash: H256,
	/// The genesis block's author field.
	pub author: Address,
	/// The genesis block's difficulty field.
	pub difficulty: U256,
	/// The genesis block's gas limit field.
	pub gas_limit: U256,
	/// The genesis block's gas used field.
	pub gas_used: U256,
	/// The genesis block's timestamp field.
	pub timestamp: u64,
	/// Transactions root of the genesis block. Should be SHA3_NULL_RLP.
	pub transactions_root: H256,
	/// Receipts root of the genesis block. Should be SHA3_NULL_RLP.
	pub receipts_root: H256,
	/// The genesis block's extra data field.
	pub extra_data: Bytes,
	/// The number of seal fields in the genesis block.
	pub seal_fields: usize,
	/// Each seal field, expressed as RLP, concatenated.
	pub seal_rlp: Bytes,

	// May be prepopulated if we know this in advance.
	state_root_memo: RwLock<Option<H256>>,

	// Genesis state as plain old data.
	genesis_state: PodState,
}

impl From<ethjson::spec::Spec> for Spec {
	fn from(s: ethjson::spec::Spec) -> Self {
		let builtins = s.accounts.builtins().into_iter().map(|p| (p.0.into(), From::from(p.1))).collect();
		let g = Genesis::from(s.genesis);
		let seal: GenericSeal = g.seal.into();
		let params = CommonParams::from(s.params);
		Spec {
			name: s.name.into(),
			params: params.clone(),
			engine: Spec::engine(s.engine, params, builtins),
			fork_name: s.fork_name.map(Into::into),
			nodes: s.nodes.unwrap_or_else(Vec::new),
			parent_hash: g.parent_hash,
			transactions_root: g.transactions_root,
			receipts_root: g.receipts_root,
			author: g.author,
			difficulty: g.difficulty,
			gas_limit: g.gas_limit,
			gas_used: g.gas_used,
			timestamp: g.timestamp,
			extra_data: g.extra_data,
			seal_fields: seal.fields,
			seal_rlp: seal.rlp,
			state_root_memo: RwLock::new(g.state_root),
			genesis_state: From::from(s.accounts),
		}
	}
}

macro_rules! load_bundled {
	($e:expr) => {
		Spec::load(include_bytes!(concat!("../../res/", $e, ".json")) as &[u8]).expect(concat!("Chain spec ", $e, " is invalid."))
	};
}

impl Spec {
	/// Convert engine spec into a arc'd Engine of the right underlying type.
	/// TODO avoid this hard-coded nastiness - use dynamic-linked plugin framework instead.
	fn engine(engine_spec: ethjson::spec::Engine, params: CommonParams, builtins: BTreeMap<Address, Builtin>) -> Arc<Engine> {
		match engine_spec {
			ethjson::spec::Engine::Null => Arc::new(NullEngine::new(params, builtins)),
			ethjson::spec::Engine::InstantSeal => Arc::new(InstantSeal::new(params, builtins)),
			ethjson::spec::Engine::Ethash(ethash) => Arc::new(ethereum::Ethash::new(params, From::from(ethash.params), builtins)),
			ethjson::spec::Engine::BasicAuthority(basic_authority) => Arc::new(BasicAuthority::new(params, From::from(basic_authority.params), builtins)),
<<<<<<< HEAD
			ethjson::spec::Engine::Tendermint(tendermint) => Tendermint::new(params, From::from(tendermint.params), builtins).expect("Failed to start the Tendermint consensus engine."),
=======
			ethjson::spec::Engine::AuthorityRound(authority_round) => AuthorityRound::new(params, From::from(authority_round.params), builtins).expect("Consensus engine could not be started."),
>>>>>>> df1fbf50
		}
	}

	/// Return the state root for the genesis state, memoising accordingly.
	pub fn state_root(&self) -> H256 {
		if self.state_root_memo.read().is_none() {
			*self.state_root_memo.write() = Some(self.genesis_state.root());
		}
		self.state_root_memo.read().as_ref().cloned()
			.expect("state root memo ensured to be set at this point; qed")
	}

	/// Get the known knodes of the network in enode format.
	pub fn nodes(&self) -> &[String] { &self.nodes }

	/// Get the configured Network ID.
	pub fn network_id(&self) -> usize { self.params.network_id }

	/// Get the configured subprotocol name.
	pub fn subprotocol_name(&self) -> String { self.params.subprotocol_name.clone() }

	/// Get the configured network fork block.
	pub fn fork_block(&self) -> Option<(BlockNumber, H256)> { self.params.fork_block }

	/// Get the header of the genesis block.
	pub fn genesis_header(&self) -> Header {
		let mut header: Header = Default::default();
		header.set_parent_hash(self.parent_hash.clone());
		header.set_timestamp(self.timestamp);
		header.set_number(0);
		header.set_author(self.author.clone());
		header.set_transactions_root(self.transactions_root.clone());
		header.set_uncles_hash(RlpStream::new_list(0).out().sha3());
		header.set_extra_data(self.extra_data.clone());
		header.set_state_root(self.state_root());
		header.set_receipts_root(self.receipts_root.clone());
		header.set_log_bloom(H2048::new().clone());
		header.set_gas_used(self.gas_used.clone());
		header.set_gas_limit(self.gas_limit.clone());
		header.set_difficulty(self.difficulty.clone());
		header.set_seal({
			let seal = {
				let mut s = RlpStream::new_list(self.seal_fields);
				s.append_raw(&self.seal_rlp, self.seal_fields);
				s.out()
			};
			let r = Rlp::new(&seal);
			(0..self.seal_fields).map(|i| r.at(i).as_raw().to_vec()).collect()
		});
		trace!(target: "spec", "Header hash is {}", header.hash());
		header
	}

	/// Compose the genesis block for this chain.
	pub fn genesis_block(&self) -> Bytes {
		let empty_list = RlpStream::new_list(0).out();
		let header = self.genesis_header();
		let mut ret = RlpStream::new_list(3);
		ret.append(&header);
		ret.append_raw(&empty_list, 1);
		ret.append_raw(&empty_list, 1);
		ret.out()
	}

	/// Overwrite the genesis components.
	pub fn overwrite_genesis_params(&mut self, g: Genesis) {
		let seal: GenericSeal = g.seal.into();
		self.parent_hash = g.parent_hash;
		self.transactions_root = g.transactions_root;
		self.receipts_root = g.receipts_root;
		self.author = g.author;
		self.difficulty = g.difficulty;
		self.gas_limit = g.gas_limit;
		self.gas_used = g.gas_used;
		self.timestamp = g.timestamp;
		self.extra_data = g.extra_data;
		self.seal_fields = seal.fields;
		self.seal_rlp = seal.rlp;
		self.state_root_memo = RwLock::new(g.state_root);
	}

	/// Alter the value of the genesis state.
	pub fn set_genesis_state(&mut self, s: PodState) {
		self.genesis_state = s;
		*self.state_root_memo.write() = None;
	}

	/// Returns `false` if the memoized state root is invalid. `true` otherwise.
	pub fn is_state_root_valid(&self) -> bool {
		self.state_root_memo.read().clone().map_or(true, |sr| sr == self.genesis_state.root())
	}

	/// Ensure that the given state DB has the trie nodes in for the genesis state.
	pub fn ensure_db_good(&self, db: &mut StateDB) -> Result<bool, Box<TrieError>> {
		if !db.as_hashdb().contains(&self.state_root()) {
			trace!(target: "spec", "ensure_db_good: Fresh database? Cannot find state root {}", self.state_root());
			let mut root = H256::new();

			{
				let mut t = SecTrieDBMut::new(db.as_hashdb_mut(), &mut root);
				for (address, account) in self.genesis_state.get().iter() {
					try!(t.insert(&**address, &account.rlp()));
				}
			}
			trace!(target: "spec", "ensure_db_good: Populated sec trie; root is {}", root);
			for (address, account) in self.genesis_state.get().iter() {
				db.note_non_null_account(address);
				account.insert_additional(&mut AccountDBMut::new(db.as_hashdb_mut(), address));
			}
			assert!(db.as_hashdb().contains(&self.state_root()));
			Ok(true)
		} else { Ok(false) }
	}

	/// Loads spec from json file.
	pub fn load<R>(reader: R) -> Result<Self, String> where R: Read {
		match ethjson::spec::Spec::load(reader) {
			Ok(spec) => Ok(spec.into()),
			_ => Err("Spec json is invalid".into()),
		}
	}

	/// Create a new Spec which conforms to the Frontier-era Morden chain except that it's a NullEngine consensus.
	pub fn new_test() -> Spec { load_bundled!("null_morden") }

	/// Create a new Spec which is a NullEngine consensus with a premine of address whose secret is sha3('').
	pub fn new_null() -> Spec { load_bundled!("null") }

	/// Create a new Spec with InstantSeal consensus which does internal sealing (not requiring work).
	pub fn new_instant() -> Spec { load_bundled!("instant_seal") }

<<<<<<< HEAD
	/// Create a new Spec with Tendermint consensus which does internal sealing (not requiring work).
	/// Account "0".sha3() and "1".sha3() are a authorities.
	pub fn new_test_tendermint() -> Self { load_bundled!("tendermint") }
=======
	/// Create a new Spec with AuthorityRound consensus which does internal sealing (not requiring work).
	/// Accounts with secrets "1".sha3() and "2".sha3() are the authorities.
	pub fn new_test_round() -> Self { load_bundled!("authority_round") }
>>>>>>> df1fbf50
}

#[cfg(test)]
mod tests {
	use std::str::FromStr;
	use util::hash::*;
	use util::sha3::*;
	use views::*;
	use super::*;

	// https://github.com/ethcore/parity/issues/1840
	#[test]
	fn test_load_empty() {
		assert!(Spec::load(&[] as &[u8]).is_err());
	}

	#[test]
	fn test_chain() {
		let test_spec = Spec::new_test();

		assert_eq!(test_spec.state_root(), H256::from_str("f3f4696bbf3b3b07775128eb7a3763279a394e382130f27c21e70233e04946a9").unwrap());
		let genesis = test_spec.genesis_block();
		assert_eq!(BlockView::new(&genesis).header_view().sha3(), H256::from_str("0cd786a2425d16f152c658316c423e6ce1181e15c3295826d7c9904cba9ce303").unwrap());
	}
}<|MERGE_RESOLUTION|>--- conflicted
+++ resolved
@@ -18,11 +18,7 @@
 
 use util::*;
 use builtin::Builtin;
-<<<<<<< HEAD
-use engines::{Engine, NullEngine, InstantSeal, BasicAuthority, Tendermint};
-=======
-use engines::{Engine, NullEngine, InstantSeal, BasicAuthority, AuthorityRound};
->>>>>>> df1fbf50
+use engines::{Engine, NullEngine, InstantSeal, BasicAuthority, AuthorityRound, Tendermint};
 use pod_state::*;
 use account_db::*;
 use header::{BlockNumber, Header};
@@ -154,11 +150,8 @@
 			ethjson::spec::Engine::InstantSeal => Arc::new(InstantSeal::new(params, builtins)),
 			ethjson::spec::Engine::Ethash(ethash) => Arc::new(ethereum::Ethash::new(params, From::from(ethash.params), builtins)),
 			ethjson::spec::Engine::BasicAuthority(basic_authority) => Arc::new(BasicAuthority::new(params, From::from(basic_authority.params), builtins)),
-<<<<<<< HEAD
+			ethjson::spec::Engine::AuthorityRound(authority_round) => AuthorityRound::new(params, From::from(authority_round.params), builtins).expect("Failed to start AuthorityRound consensus engine."),
 			ethjson::spec::Engine::Tendermint(tendermint) => Tendermint::new(params, From::from(tendermint.params), builtins).expect("Failed to start the Tendermint consensus engine."),
-=======
-			ethjson::spec::Engine::AuthorityRound(authority_round) => AuthorityRound::new(params, From::from(authority_round.params), builtins).expect("Consensus engine could not be started."),
->>>>>>> df1fbf50
 		}
 	}
 
@@ -290,15 +283,13 @@
 	/// Create a new Spec with InstantSeal consensus which does internal sealing (not requiring work).
 	pub fn new_instant() -> Spec { load_bundled!("instant_seal") }
 
-<<<<<<< HEAD
+	/// Create a new Spec with AuthorityRound consensus which does internal sealing (not requiring work).
+	/// Accounts with secrets "1".sha3() and "2".sha3() are the authorities.
+	pub fn new_test_round() -> Self { load_bundled!("authority_round") }
+
 	/// Create a new Spec with Tendermint consensus which does internal sealing (not requiring work).
 	/// Account "0".sha3() and "1".sha3() are a authorities.
 	pub fn new_test_tendermint() -> Self { load_bundled!("tendermint") }
-=======
-	/// Create a new Spec with AuthorityRound consensus which does internal sealing (not requiring work).
-	/// Accounts with secrets "1".sha3() and "2".sha3() are the authorities.
-	pub fn new_test_round() -> Self { load_bundled!("authority_round") }
->>>>>>> df1fbf50
 }
 
 #[cfg(test)]
