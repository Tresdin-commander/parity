--- conflicted
+++ resolved
@@ -76,7 +76,6 @@
 	/// Returns the value of the registrar for this network.
 	fn registry_address(&self, _: Params) -> Result<Value, Error>;
 
-<<<<<<< HEAD
 	/// Returns all addresses if Fat DB is enabled (`--fat-db`), or null if not.
 	/// Takes no parameters.
 	fn list_accounts(&self, _: Params) -> Result<Value, Error>;
@@ -84,11 +83,10 @@
 	/// Returns all storage keys of the given address (first parameter) if Fat DB is enabled (`--fat-db`),
 	/// or null if not.
 	fn list_storage_keys(&self, _: Params) -> Result<Value, Error>;
-=======
+
 	/// Encrypt some data with a public key under ECIES.
 	/// First parameter is the 512-byte destination public key, second is the message.
 	fn encrypt_message(&self, _: Params) -> Result<Value, Error>;
->>>>>>> 0675aa3e
 
 	/// Should be used to convert object to io delegate.
 	fn to_delegate(self) -> IoDelegate<Self> {
@@ -112,12 +110,9 @@
 		delegate.add_method("ethcore_generateSecretPhrase", Ethcore::generate_secret_phrase);
 		delegate.add_method("ethcore_phraseToAddress", Ethcore::phrase_to_address);
 		delegate.add_method("ethcore_registryAddress", Ethcore::registry_address);
-<<<<<<< HEAD
 		delegate.add_method("ethcore_listAccounts", Ethcore::list_accounts);
 		delegate.add_method("ethcore_listStorageKeys", Ethcore::list_storage_keys);
-=======
 		delegate.add_method("ethcore_encryptMessage", Ethcore::encrypt_message);
->>>>>>> 0675aa3e
 
 		delegate
 	}
